--- conflicted
+++ resolved
@@ -1,317 +1,231 @@
-using System;
-using System.Collections.Generic;
-using RoboCup.AtHome.CommandGenerator;
-
-namespace RoboCup.AtHome.GPSRCmdGen
-{
-	/// <summary>
-	/// Helper class that produces lists and containers with predefined example data
-	/// </summary>
-	public static class Factory
-	{
-		/// <summary>
-		/// Gets a list with predefined gestures.
-		/// </summary>
-		/// <returns>A list with predefined gestures.</returns>
-		public static List<Gesture> GetDefaultGestures()
-		{
-			List<Gesture> gestures = new List<Gesture>();
-			gestures.Add(new Gesture("waving", DifficultyDegree.Easy));
-			gestures.Add(new Gesture("rising left arm", DifficultyDegree.Easy));
-			gestures.Add(new Gesture("rising right arm", DifficultyDegree.Easy));
-			gestures.Add(new Gesture("pointing left", DifficultyDegree.Easy));
-			gestures.Add(new Gesture("pointing right", DifficultyDegree.Easy));
-			return gestures;
-		}
-
-		/// <summary>
-		/// Gets a list with predefined locations.
-		/// </summary>
-		/// <returns>A list with predefined locations.</returns>
-		public static List<Room> GetDefaultLocations()
-		{
-			List<Room> tmp = new List<Room>();
-			Room bedroom = new Room("bedroom");
-			bedroom.AddBeacon("bed");
-			bedroom.AddPlacement("bedside");
-			tmp.Add(bedroom);
-
-			Room livingroom = new Room("living room");
-			livingroom.AddPlacement("living shelf");
-			livingroom.AddLocation("TV stand", true, true);
-			livingroom.AddLocation("living table", true, true);
-			tmp.Add(livingroom);
-
-			Room office = new Room("office");
-			office.AddPlacement("drawer");
-			office.AddLocation("desk", true, true);
-			tmp.Add(office);
-
-			Room kitchen = new Room("kitchen");
-			kitchen.AddPlacement("bar");
-			kitchen.AddPlacement("cupboard");
-			kitchen.AddLocation("sink", true, true);
-			kitchen.AddPlacement("sideshelf");
-			kitchen.AddPlacement("bookcase");
-			kitchen.AddLocation("dining table", true, true);
-			tmp.Add(kitchen);
-
-			Room corridor = new Room("corridor");
-			corridor.AddLocation("cabinet", true, true);
-			tmp.Add(corridor);
-			return tmp;
-		}
-
-		/// <summary>
-		/// Gets a list with predefined names.
-		/// </summary>
-		/// <returns>A list with predefined names.</returns>
-		public static List<PersonName> GetDefaultNames()
-		{
-			List<PersonName> names = new List<PersonName>();
-
-			string[] male = new string[] {
-<<<<<<< HEAD
-				"Noah",
-				"Liam",
-				"Mason",
-				"Jacob",
-				"William",
-				"Ethan",
-				"Michael",
-				"Alexander",
-				"James",
-				"Daniel"
-			};
-
-			string[] female = new string[] {
-				"Emma",
-				"Taylor",
-				"Sophia",
-				"Isabella",
-				"Ava",
-				"Robin",
-				"Emily",
-				"Angel",
-				"Madison",
-				"Charlotte"
-			};
-			foreach(string s in female)
-				names.Add(new PersonName(s, Gender.Female));
-
-			foreach(string s in male)
-				names.Add(new PersonName(s, Gender.Male));
-
-			return names;
-		}
-
-		/// <summary>
-		/// Gets a GPSRObjectManager which contains example GPSRObjects grouped by category.
-		/// </summary>
-		/// <returns>A GPSRObjectManager with default objects.</returns>
-		public static List<Category> GetDefaultObjects ()
-		{
-			List<Category> tmp = new List<Category>();
-
-			SpecificLocation shelf = SpecificLocation.Placement("shelf");
-			shelf.Room = new Room("dining room");
-			Category beverages = new Category ("beverages", shelf);
-			beverages.AddObject ("milk", GPSRObjectType.Known );
-			beverages.AddObject ("coke", GPSRObjectType.Known );
-			beverages.AddObject ("orange juice", GPSRObjectType.Known );
-			beverages.AddObject ("beer", GPSRObjectType.Known, DifficultyDegree.High );
-			tmp.Add (beverages);
-
-			SpecificLocation kitchenTable = SpecificLocation.Placement("kitchen table");
-			kitchenTable.Room = new Room("kitchen");
-			Category fruits = new Category ("fruits", kitchenTable);
-			fruits.AddObject ("apple", GPSRObjectType.Alike );
-			fruits.AddObject ("banana", GPSRObjectType.Alike );
-			fruits.AddObject ("orange", GPSRObjectType.Alike );
-			fruits.AddObject ("pear", GPSRObjectType.Alike );
-			tmp.Add (fruits);
-
-			SpecificLocation dinnerTable = SpecificLocation.Placement("dinner table");
-			dinnerTable.Room = new Room("dining room");
-			Category snacks = new Category ("snacks", dinnerTable);
-			snacks.AddObject ("lays", GPSRObjectType.Known, DifficultyDegree.Moderate );
-			snacks.AddObject ("crackers", GPSRObjectType.Known );
-			snacks.AddObject ("pringles", GPSRObjectType.Known );
-			snacks.AddObject ("chocolate", GPSRObjectType.Known );
-			tmp.Add (snacks);
-
-			SpecificLocation bathroomLocker = SpecificLocation.Placement("bathroom locker");
-			bathroomLocker.Room = new Room("bathroom");
-			Category cleaningStuff = new Category ("cleaning stuff", bathroomLocker);
-			cleaningStuff.AddObject ("cloth", GPSRObjectType.Alike, DifficultyDegree.High );
-			cleaningStuff.AddObject ("detergent", GPSRObjectType.Known, DifficultyDegree.High);
-			cleaningStuff.AddObject ("sponge", GPSRObjectType.Known );
-			cleaningStuff.AddObject ("brush", GPSRObjectType.Known, DifficultyDegree.High );
-			tmp.Add (cleaningStuff);
-
-			return tmp;
-
-		}
-
-		/// <summary>
-		/// Gets a list with predefined questions.
-		/// </summary>
-=======
-				"Noah",
-				"Liam",
-				"Mason",
-				"Jacob",
-				"William",
-				"Ethan",
-				"Michael",
-				"Alexander",
-				"James",
-				"Daniel"
-			};
-
-			string[] female = new string[] {
-				"Emma",
-				"Taylor",
-				"Sophia",
-				"Isabella",
-				"Ava",
-				"Robin",
-				"Emily",
-				"Angel",
-				"Madison",
-				"Charlotte"
-			};
-			foreach (string s in female)
-				names.Add(new PersonName(s, Gender.Female));
-
-			foreach (string s in male)
-				names.Add(new PersonName(s, Gender.Male));
-
-			return names;
-		}
-
-		/// <summary>
-		/// Gets a GPSRObjectManager which contains example GPSRObjects grouped by category.
-		/// </summary>
-		/// <returns>A GPSRObjectManager with default objects.</returns>
-		public static List<Category> GetDefaultObjects()
-		{
-			List<Category> tmp = new List<Category>();
-
-			SpecificLocation desk = SpecificLocation.Placement("desk");
-			desk.Room = new Room("office");
-			Category snacks = new Category("snacks", desk);
-			snacks.AddObject("chips", GPSRObjectType.Known, DifficultyDegree.Moderate);
-			snacks.AddObject("pretzels", GPSRObjectType.Known, DifficultyDegree.Moderate);
-			snacks.AddObject("pringles", GPSRObjectType.Known);
-			tmp.Add(snacks);
-
-			SpecificLocation bedside = SpecificLocation.Placement("bedside");
-			bedside.Room = new Room("bedroom");
-			Category candies = new Category("candies", bedside);
-			candies.AddObject("choco syrup", GPSRObjectType.Known, DifficultyDegree.Moderate);
-			candies.AddObject("bisquits", GPSRObjectType.Known, DifficultyDegree.Easy);
-			candies.AddObject("baby sweets", GPSRObjectType.Alike, DifficultyDegree.Moderate);
-			candies.AddObject("egg", GPSRObjectType.Known, DifficultyDegree.High);
-			tmp.Add(candies);
-
-			SpecificLocation sideshelf = SpecificLocation.Placement("sideshelf");
-			sideshelf.Room = new Room("dining room");
-			Category food = new Category("food", sideshelf);
-			food.AddObject("apple", GPSRObjectType.Alike);
-			food.AddObject("paprika", GPSRObjectType.Alike);
-			food.AddObject("pumper nickel", GPSRObjectType.Known, DifficultyDegree.Moderate);
-			tmp.Add(food);
-
-			SpecificLocation bookcase = SpecificLocation.Placement("bookcase");
-			bookcase.Room = new Room("Kitchen");
-			Category drinks = new Category("drinks", bookcase);
-			drinks.AddObject("tea", GPSRObjectType.Known);
-			drinks.AddObject("beer", GPSRObjectType.Known);
-			drinks.AddObject("coke", GPSRObjectType.Known);
-			drinks.AddObject("coconut milk", GPSRObjectType.Known, DifficultyDegree.Moderate);
-			tmp.Add(drinks);
-
-			SpecificLocation livingshelf = SpecificLocation.Placement("living shelf");
-			livingshelf.Room = new Room("living room");
-			Category toiletries = new Category("toiletries", livingshelf);
-			toiletries.AddObject("shampoo", GPSRObjectType.Known, DifficultyDegree.Moderate);
-			toiletries.AddObject("soap", GPSRObjectType.Known);
-			toiletries.AddObject("cloth", GPSRObjectType.Alike, DifficultyDegree.High);
-			toiletries.AddObject("spponge", GPSRObjectType.Known, DifficultyDegree.High);
-			tmp.Add(toiletries);
-
-			SpecificLocation sink = SpecificLocation.Placement("sink");
-			sink.Room = new Room("kitchen");
-			Category containers = new Category("containers", sink);
-			containers.AddObject("bowl", GPSRObjectType.Known, DifficultyDegree.High);
-			containers.AddObject("tray", GPSRObjectType.Known, DifficultyDegree.High);
-			containers.AddObject("plate", GPSRObjectType.Known, DifficultyDegree.High);
-			tmp.Add(containers);
-
-			return tmp;
-
-		}
-
-		/// <summary>
-		/// Gets a list with predefined questions.
-		/// </summary>
->>>>>>> 3e42833b
-		/// <returns>A list with predefined questions.</returns>
-		internal static List<PredefindedQuestion> GetDefaultQuestions()
-		{
-			List<PredefindedQuestion> q = new List<PredefindedQuestion>();
-			q.Add(new PredefindedQuestion("Who are the inventors of the C programming language?", "Ken Thompson and Dennis Ritchie "));
-			q.Add(new PredefindedQuestion("Who is the inventor of the Python programming language?", "Guido van Rossum"));
-			q.Add(new PredefindedQuestion("Which robot was the star in the movie Wall-E?", "Wall-E"));
-			q.Add(new PredefindedQuestion("Where does the term computer bug come from?", "From a moth trapped in a relay"));
-			q.Add(new PredefindedQuestion("What is the name of the round robot in the new Star Wars movie?", "BB-8"));
-			q.Add(new PredefindedQuestion("How many curry sausages are eaten in Germany each year?", "About 800 million currywurst every year"));
-			q.Add(new PredefindedQuestion("Who is president of the galaxy in The Hitchhiker's Guide to the Galaxy?", "Zaphod Beeblebrox"));
-			q.Add(new PredefindedQuestion("Which robot is the love interest in Wall-E?", "EVE"));
-			q.Add(new PredefindedQuestion("Which company makes ASIMO?", "Honda"));
-			q.Add(new PredefindedQuestion("What company makes Big Dog?", "Boston Dynamics"));
-			q.Add(new PredefindedQuestion("What is the funny clumsy character of the Star Wars prequals?", "Jar-Jar Binks"));
-			q.Add(new PredefindedQuestion("How many people live in the Germany?", "A little over 80 million"));
-			q.Add(new PredefindedQuestion("What are the colours of the German flag?", "Black red and yellow"));
-			q.Add(new PredefindedQuestion("What city is the capital of the Germany?", "Berlin"));
-			q.Add(new PredefindedQuestion("How many arms do you have?", "..."));
-			q.Add(new PredefindedQuestion("What is the heaviest element?", "Plutonium when measured by the mass of the element but Osmium is densest"));
-			q.Add(new PredefindedQuestion("What did Alan Turing create?", "Many things like Turing machines and the Turing test"));
-			q.Add(new PredefindedQuestion("Who is the helicopter pilot in the A-Team?", "Captain Howling Mad Murdock"));
-			q.Add(new PredefindedQuestion("What Apollo was the last to land on the moon?", "Apollo 17"));
-			q.Add(new PredefindedQuestion("Who was the last man to step on the moon?", "Gene Cernan"));
-			q.Add(new PredefindedQuestion("In which county is the play of Hamlet set?", "Denmark"));
-			q.Add(new PredefindedQuestion("What are names of Donald Duck's nephews?", "Huey Dewey and Louie Duck"));
-			q.Add(new PredefindedQuestion("How many metres are in a mile?", "About 1609 metres"));
-			q.Add(new PredefindedQuestion("Name a dragon in The Lord of the Rings?", "Smaug"));
-			q.Add(new PredefindedQuestion("Who is the Chancellor of Germany?", "Angela Merkel"));
-			q.Add(new PredefindedQuestion("Who developed the first industrial robot?", "The American physicist Joseph Engelberg. He is also considered the father of robotics."));
-			q.Add(new PredefindedQuestion("What's the difference between a cyborg and an android?", "Cyborgs are biological being with electromechanical enhancements. Androids are human-shaped robots."));
-			q.Add(new PredefindedQuestion("Do you know any cyborg?", "Professor Kevin Warwick. He implanted a chip in in his left arm to remotely operate doors an artificial hand and an electronic wheelchair."));
-			q.Add(new PredefindedQuestion("In which city is this year's RoboCup hosted?", "In Leipzig Germany."));
-			q.Add(new PredefindedQuestion("Which city hosted last year's RoboCup?", "In Hefei China."));
-			q.Add(new PredefindedQuestion("In which city will next year's RoboCup be hosted?", "It hasn't been announced yet."));
-			q.Add(new PredefindedQuestion("Name the main rivers surrounding Leipzig", "The Parthe Pleisse and the White Elster."));
-			q.Add(new PredefindedQuestion("What is the Cospudener See?", "The Cospudener See is a lake situated south of Leipzig on the site of a former open cast mine."));
-			q.Add(new PredefindedQuestion("Where started the peaceful revolution of 1989?", "The peaceful revolution started in September 4 1989 in Leipzig at the St. Nicholas Church."));
-			q.Add(new PredefindedQuestion("Where is the world's oldest trade fair hosted?", "The world's oldest trade fair is in Leipzig."));
-			q.Add(new PredefindedQuestion("Where is one of the world's largest dark music festivals hosted?", "Leipzig hosts one of the world's largest dark music festivals."));
-			q.Add(new PredefindedQuestion("Where is Europe's oldest continuous coffee shop hosted?", "Europe's oldest continuous coffee shop is in Leipzig."));
-			q.Add(new PredefindedQuestion("Name one of the greatest German composers", "Johann Sebastian Bach."));
-			q.Add(new PredefindedQuestion("Where is Johann Sebastian Bach buried?", "Johann Sebastian Bach is buried in St. Thomas' Church here in Leipzig."));
-			q.Add(new PredefindedQuestion("Do you have dreams?", "I dream of Electric Sheeps."));
-			q.Add(new PredefindedQuestion("Hey what's up?", "I don't know since I've never been there."));
-			q.Add(new PredefindedQuestion("There are seven days in a week. True or false?", "True there are seven days in a week."));
-			q.Add(new PredefindedQuestion("There are eleven days in a week. True or false?", "False there are seven days in a week not eleven."));
-			q.Add(new PredefindedQuestion("January has 31 days. True or false?", "True January has 31 days."));
-			q.Add(new PredefindedQuestion("January has 28 days. True or false?", "False January has 31 days not 28."));
-			q.Add(new PredefindedQuestion("February has 28 days. True or false?", "True but in leap-years has 29."));
-			q.Add(new PredefindedQuestion("February has 31 days. True or false?", "False February has either 28 or 29 days. Depend on the year."));
-			q.Add(new PredefindedQuestion("Do you have dreams?", "I dream of Electric Sheep."));
-			q.Add(new PredefindedQuestion("Who used first the word Robot?", "The word robot was first used by Czech writer Karel Capek."));
-			q.Add(new PredefindedQuestion("What origin has the word Robot?", "The Czech word robota that means forced work or labour"));
-			return q;
-		}
-	}
-}
+using System;
+using System.Collections.Generic;
+using RoboCup.AtHome.CommandGenerator;
+
+namespace RoboCup.AtHome.GPSRCmdGen
+{
+	/// <summary>
+	/// Helper class that produces lists and containers with predefined example data
+	/// </summary>
+	public static class Factory
+	{
+		/// <summary>
+		/// Gets a list with predefined gestures.
+		/// </summary>
+		/// <returns>A list with predefined gestures.</returns>
+		public static List<Gesture> GetDefaultGestures()
+		{
+			List<Gesture> gestures = new List<Gesture>();
+			gestures.Add(new Gesture("waving", DifficultyDegree.Easy));
+			gestures.Add(new Gesture("rising left arm", DifficultyDegree.Easy));
+			gestures.Add(new Gesture("rising right arm", DifficultyDegree.Easy));
+			gestures.Add(new Gesture("pointing left", DifficultyDegree.Easy));
+			gestures.Add(new Gesture("pointing right", DifficultyDegree.Easy));
+			return gestures;
+		}
+
+		/// <summary>
+		/// Gets a list with predefined locations.
+		/// </summary>
+		/// <returns>A list with predefined locations.</returns>
+		public static List<Room> GetDefaultLocations()
+		{
+			List<Room> tmp = new List<Room>();
+			Room bedroom = new Room("bedroom");
+			bedroom.AddBeacon("bed");
+			bedroom.AddPlacement("bedside");
+			tmp.Add(bedroom);
+
+			Room livingroom = new Room("living room");
+			livingroom.AddPlacement("living shelf");
+			livingroom.AddLocation("TV stand", true, true);
+			livingroom.AddLocation("living table", true, true);
+			tmp.Add(livingroom);
+
+			Room office = new Room("office");
+			office.AddPlacement("drawer");
+			office.AddLocation("desk", true, true);
+			tmp.Add(office);
+
+			Room kitchen = new Room("kitchen");
+			kitchen.AddPlacement("bar");
+			kitchen.AddPlacement("cupboard");
+			kitchen.AddLocation("sink", true, true);
+			kitchen.AddPlacement("sideshelf");
+			kitchen.AddPlacement("bookcase");
+			kitchen.AddLocation("dining table", true, true);
+			tmp.Add(kitchen);
+
+			Room corridor = new Room("corridor");
+			corridor.AddLocation("cabinet", true, true);
+			tmp.Add(corridor);
+			return tmp;
+		}
+
+		/// <summary>
+		/// Gets a list with predefined names.
+		/// </summary>
+		/// <returns>A list with predefined names.</returns>
+		public static List<PersonName> GetDefaultNames()
+		{
+			List<PersonName> names = new List<PersonName>();
+
+			string[] male = new string[] {
+				"Noah",
+				"Liam",
+				"Mason",
+				"Jacob",
+				"William",
+				"Ethan",
+				"Michael",
+				"Alexander",
+				"James",
+				"Daniel"
+			};
+
+			string[] female = new string[] {
+				"Emma",
+				"Taylor",
+				"Sophia",
+				"Isabella",
+				"Ava",
+				"Robin",
+				"Emily",
+				"Angel",
+				"Madison",
+				"Charlotte"
+			};
+			foreach (string s in female)
+				names.Add(new PersonName(s, Gender.Female));
+
+			foreach (string s in male)
+				names.Add(new PersonName(s, Gender.Male));
+
+			return names;
+		}
+
+		/// <summary>
+		/// Gets a GPSRObjectManager which contains example GPSRObjects grouped by category.
+		/// </summary>
+		/// <returns>A GPSRObjectManager with default objects.</returns>
+		public static List<Category> GetDefaultObjects()
+		{
+			List<Category> tmp = new List<Category>();
+
+			SpecificLocation desk = SpecificLocation.Placement("desk");
+			desk.Room = new Room("office");
+			Category snacks = new Category("snacks", desk);
+			snacks.AddObject("chips", GPSRObjectType.Known, DifficultyDegree.Moderate);
+			snacks.AddObject("pretzels", GPSRObjectType.Known, DifficultyDegree.Moderate);
+			snacks.AddObject("pringles", GPSRObjectType.Known);
+			tmp.Add(snacks);
+
+			SpecificLocation bedside = SpecificLocation.Placement("bedside");
+			bedside.Room = new Room("bedroom");
+			Category candies = new Category("candies", bedside);
+			candies.AddObject("choco syrup", GPSRObjectType.Known, DifficultyDegree.Moderate);
+			candies.AddObject("bisquits", GPSRObjectType.Known, DifficultyDegree.Easy);
+			candies.AddObject("baby sweets", GPSRObjectType.Alike, DifficultyDegree.Moderate);
+			candies.AddObject("egg", GPSRObjectType.Known, DifficultyDegree.High);
+			tmp.Add(candies);
+
+			SpecificLocation sideshelf = SpecificLocation.Placement("sideshelf");
+			sideshelf.Room = new Room("dining room");
+			Category food = new Category("food", sideshelf);
+			food.AddObject("apple", GPSRObjectType.Alike);
+			food.AddObject("paprika", GPSRObjectType.Alike);
+			food.AddObject("pumper nickel", GPSRObjectType.Known, DifficultyDegree.Moderate);
+			tmp.Add(food);
+
+			SpecificLocation bookcase = SpecificLocation.Placement("bookcase");
+			bookcase.Room = new Room("Kitchen");
+			Category drinks = new Category("drinks", bookcase);
+			drinks.AddObject("tea", GPSRObjectType.Known);
+			drinks.AddObject("beer", GPSRObjectType.Known);
+			drinks.AddObject("coke", GPSRObjectType.Known);
+			drinks.AddObject("coconut milk", GPSRObjectType.Known, DifficultyDegree.Moderate);
+			tmp.Add(drinks);
+
+			SpecificLocation livingshelf = SpecificLocation.Placement("living shelf");
+			livingshelf.Room = new Room("living room");
+			Category toiletries = new Category("toiletries", livingshelf);
+			toiletries.AddObject("shampoo", GPSRObjectType.Known, DifficultyDegree.Moderate);
+			toiletries.AddObject("soap", GPSRObjectType.Known);
+			toiletries.AddObject("cloth", GPSRObjectType.Alike, DifficultyDegree.High);
+			toiletries.AddObject("spponge", GPSRObjectType.Known, DifficultyDegree.High);
+			tmp.Add(toiletries);
+
+			SpecificLocation sink = SpecificLocation.Placement("sink");
+			sink.Room = new Room("kitchen");
+			Category containers = new Category("containers", sink);
+			containers.AddObject("bowl", GPSRObjectType.Known, DifficultyDegree.High);
+			containers.AddObject("tray", GPSRObjectType.Known, DifficultyDegree.High);
+			containers.AddObject("plate", GPSRObjectType.Known, DifficultyDegree.High);
+			tmp.Add(containers);
+
+			return tmp;
+
+		}
+
+		/// <summary>
+		/// Gets a list with predefined questions.
+		/// </summary>
+		/// <returns>A list with predefined questions.</returns>
+		internal static List<PredefindedQuestion> GetDefaultQuestions()
+		{
+			List<PredefindedQuestion> q = new List<PredefindedQuestion>();
+			q.Add(new PredefindedQuestion("Who are the inventors of the C programming language?", "Ken Thompson and Dennis Ritchie "));
+			q.Add(new PredefindedQuestion("Who is the inventor of the Python programming language?", "Guido van Rossum"));
+			q.Add(new PredefindedQuestion("Which robot was the star in the movie Wall-E?", "Wall-E"));
+			q.Add(new PredefindedQuestion("Where does the term computer bug come from?", "From a moth trapped in a relay"));
+			q.Add(new PredefindedQuestion("What is the name of the round robot in the new Star Wars movie?", "BB-8"));
+			q.Add(new PredefindedQuestion("How many curry sausages are eaten in Germany each year?", "About 800 million currywurst every year"));
+			q.Add(new PredefindedQuestion("Who is president of the galaxy in The Hitchhiker's Guide to the Galaxy?", "Zaphod Beeblebrox"));
+			q.Add(new PredefindedQuestion("Which robot is the love interest in Wall-E?", "EVE"));
+			q.Add(new PredefindedQuestion("Which company makes ASIMO?", "Honda"));
+			q.Add(new PredefindedQuestion("What company makes Big Dog?", "Boston Dynamics"));
+			q.Add(new PredefindedQuestion("What is the funny clumsy character of the Star Wars prequals?", "Jar-Jar Binks"));
+			q.Add(new PredefindedQuestion("How many people live in the Germany?", "A little over 80 million"));
+			q.Add(new PredefindedQuestion("What are the colours of the German flag?", "Black red and yellow"));
+			q.Add(new PredefindedQuestion("What city is the capital of the Germany?", "Berlin"));
+			q.Add(new PredefindedQuestion("How many arms do you have?", "..."));
+			q.Add(new PredefindedQuestion("What is the heaviest element?", "Plutonium when measured by the mass of the element but Osmium is densest"));
+			q.Add(new PredefindedQuestion("What did Alan Turing create?", "Many things like Turing machines and the Turing test"));
+			q.Add(new PredefindedQuestion("Who is the helicopter pilot in the A-Team?", "Captain Howling Mad Murdock"));
+			q.Add(new PredefindedQuestion("What Apollo was the last to land on the moon?", "Apollo 17"));
+			q.Add(new PredefindedQuestion("Who was the last man to step on the moon?", "Gene Cernan"));
+			q.Add(new PredefindedQuestion("In which county is the play of Hamlet set?", "Denmark"));
+			q.Add(new PredefindedQuestion("What are names of Donald Duck's nephews?", "Huey Dewey and Louie Duck"));
+			q.Add(new PredefindedQuestion("How many metres are in a mile?", "About 1609 metres"));
+			q.Add(new PredefindedQuestion("Name a dragon in The Lord of the Rings?", "Smaug"));
+			q.Add(new PredefindedQuestion("Who is the Chancellor of Germany?", "Angela Merkel"));
+			q.Add(new PredefindedQuestion("Who developed the first industrial robot?", "The American physicist Joseph Engelberg. He is also considered the father of robotics."));
+			q.Add(new PredefindedQuestion("What's the difference between a cyborg and an android?", "Cyborgs are biological being with electromechanical enhancements. Androids are human-shaped robots."));
+			q.Add(new PredefindedQuestion("Do you know any cyborg?", "Professor Kevin Warwick. He implanted a chip in in his left arm to remotely operate doors an artificial hand and an electronic wheelchair."));
+			q.Add(new PredefindedQuestion("In which city is this year's RoboCup hosted?", "In Leipzig Germany."));
+			q.Add(new PredefindedQuestion("Which city hosted last year's RoboCup?", "In Hefei China."));
+			q.Add(new PredefindedQuestion("In which city will next year's RoboCup be hosted?", "It hasn't been announced yet."));
+			q.Add(new PredefindedQuestion("Name the main rivers surrounding Leipzig", "The Parthe Pleisse and the White Elster."));
+			q.Add(new PredefindedQuestion("What is the Cospudener See?", "The Cospudener See is a lake situated south of Leipzig on the site of a former open cast mine."));
+			q.Add(new PredefindedQuestion("Where started the peaceful revolution of 1989?", "The peaceful revolution started in September 4 1989 in Leipzig at the St. Nicholas Church."));
+			q.Add(new PredefindedQuestion("Where is the world's oldest trade fair hosted?", "The world's oldest trade fair is in Leipzig."));
+			q.Add(new PredefindedQuestion("Where is one of the world's largest dark music festivals hosted?", "Leipzig hosts one of the world's largest dark music festivals."));
+			q.Add(new PredefindedQuestion("Where is Europe's oldest continuous coffee shop hosted?", "Europe's oldest continuous coffee shop is in Leipzig."));
+			q.Add(new PredefindedQuestion("Name one of the greatest German composers", "Johann Sebastian Bach."));
+			q.Add(new PredefindedQuestion("Where is Johann Sebastian Bach buried?", "Johann Sebastian Bach is buried in St. Thomas' Church here in Leipzig."));
+			q.Add(new PredefindedQuestion("Do you have dreams?", "I dream of Electric Sheeps."));
+			q.Add(new PredefindedQuestion("Hey what's up?", "I don't know since I've never been there."));
+			q.Add(new PredefindedQuestion("There are seven days in a week. True or false?", "True there are seven days in a week."));
+			q.Add(new PredefindedQuestion("There are eleven days in a week. True or false?", "False there are seven days in a week not eleven."));
+			q.Add(new PredefindedQuestion("January has 31 days. True or false?", "True January has 31 days."));
+			q.Add(new PredefindedQuestion("January has 28 days. True or false?", "False January has 31 days not 28."));
+			q.Add(new PredefindedQuestion("February has 28 days. True or false?", "True but in leap-years has 29."));
+			q.Add(new PredefindedQuestion("February has 31 days. True or false?", "False February has either 28 or 29 days. Depend on the year."));
+			q.Add(new PredefindedQuestion("Do you have dreams?", "I dream of Electric Sheep."));
+			q.Add(new PredefindedQuestion("Who used first the word Robot?", "The word robot was first used by Czech writer Karel Capek."));
+			q.Add(new PredefindedQuestion("What origin has the word Robot?", "The Czech word robota that means forced work or labour"));
+			return q;
+		}
+	}
+}
+